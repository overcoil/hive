PREHOOK: query: -- SORT_BEFORE_DIFF
create table jackson_sev_same as select * from src
PREHOOK: type: CREATETABLE_AS_SELECT
PREHOOK: Input: default@src
PREHOOK: Output: database:default
PREHOOK: Output: default@jackson_sev_same
POSTHOOK: query: -- SORT_BEFORE_DIFF
create table jackson_sev_same as select * from src
POSTHOOK: type: CREATETABLE_AS_SELECT
POSTHOOK: Input: default@src
POSTHOOK: Output: database:default
POSTHOOK: Output: default@jackson_sev_same
PREHOOK: query: create table dim_pho as select * from src
PREHOOK: type: CREATETABLE_AS_SELECT
PREHOOK: Input: default@src
PREHOOK: Output: database:default
PREHOOK: Output: default@dim_pho
POSTHOOK: query: create table dim_pho as select * from src
POSTHOOK: type: CREATETABLE_AS_SELECT
POSTHOOK: Input: default@src
POSTHOOK: Output: database:default
POSTHOOK: Output: default@dim_pho
PREHOOK: query: create table jackson_sev_add as select * from src
PREHOOK: type: CREATETABLE_AS_SELECT
PREHOOK: Input: default@src
PREHOOK: Output: database:default
PREHOOK: Output: default@jackson_sev_add
POSTHOOK: query: create table jackson_sev_add as select * from src
POSTHOOK: type: CREATETABLE_AS_SELECT
POSTHOOK: Input: default@src
POSTHOOK: Output: database:default
POSTHOOK: Output: default@jackson_sev_add
PREHOOK: query: explain select b.* from jackson_sev_same a join (select * from dim_pho union all select * from jackson_sev_add)b on a.key=b.key and b.key=97
PREHOOK: type: QUERY
POSTHOOK: query: explain select b.* from jackson_sev_same a join (select * from dim_pho union all select * from jackson_sev_add)b on a.key=b.key and b.key=97
POSTHOOK: type: QUERY
STAGE DEPENDENCIES:
  Stage-1 is a root stage
  Stage-0 depends on stages: Stage-1

STAGE PLANS:
  Stage: Stage-1
    Map Reduce
      Map Operator Tree:
          TableScan
<<<<<<< HEAD
            alias: a
            Statistics: Num rows: 500 Data size: 5312 Basic stats: COMPLETE Column stats: NONE
            Filter Operator
              predicate: (key = 97) (type: boolean)
              Statistics: Num rows: 250 Data size: 2656 Basic stats: COMPLETE Column stats: NONE
              Reduce Output Operator
                key expressions: '97' (type: string)
                sort order: +
                Map-reduce partition columns: '' (type: string)
                Statistics: Num rows: 250 Data size: 2656 Basic stats: COMPLETE Column stats: NONE
          TableScan
            alias: jackson_sev_add
=======
            alias: dim_pho
>>>>>>> 43d45206
            Statistics: Num rows: 500 Data size: 5312 Basic stats: COMPLETE Column stats: NONE
            Filter Operator
              predicate: (key = 97) (type: boolean)
              Statistics: Num rows: 250 Data size: 2656 Basic stats: COMPLETE Column stats: NONE
              Select Operator
                expressions: value (type: string)
                outputColumnNames: _col1
                Statistics: Num rows: 250 Data size: 2656 Basic stats: COMPLETE Column stats: NONE
                Union
                  Statistics: Num rows: 500 Data size: 5312 Basic stats: COMPLETE Column stats: NONE
                  Reduce Output Operator
                    key expressions: '97' (type: string)
                    sort order: +
                    Map-reduce partition columns: '' (type: string)
                    Statistics: Num rows: 500 Data size: 5312 Basic stats: COMPLETE Column stats: NONE
                    value expressions: _col1 (type: string)
          TableScan
            alias: jackson_sev_add
            Statistics: Num rows: 500 Data size: 5312 Basic stats: COMPLETE Column stats: NONE
            Filter Operator
              predicate: (key = 97) (type: boolean)
              Statistics: Num rows: 250 Data size: 2656 Basic stats: COMPLETE Column stats: NONE
              Select Operator
                expressions: value (type: string)
                outputColumnNames: _col1
                Statistics: Num rows: 250 Data size: 2656 Basic stats: COMPLETE Column stats: NONE
                Union
                  Statistics: Num rows: 500 Data size: 5312 Basic stats: COMPLETE Column stats: NONE
                  Reduce Output Operator
                    key expressions: '97' (type: string)
                    sort order: +
                    Map-reduce partition columns: '' (type: string)
                    Statistics: Num rows: 500 Data size: 5312 Basic stats: COMPLETE Column stats: NONE
                    value expressions: _col1 (type: string)
          TableScan
            alias: a
            Statistics: Num rows: 500 Data size: 5312 Basic stats: COMPLETE Column stats: NONE
            Filter Operator
              predicate: (key = 97) (type: boolean)
              Statistics: Num rows: 250 Data size: 2656 Basic stats: COMPLETE Column stats: NONE
              Reduce Output Operator
                key expressions: '97' (type: string)
                sort order: +
                Map-reduce partition columns: '' (type: string)
                Statistics: Num rows: 250 Data size: 2656 Basic stats: COMPLETE Column stats: NONE
      Reduce Operator Tree:
        Join Operator
          condition map:
               Inner Join 0 to 1
          keys:
            0 key (type: string)
            1 _col0 (type: string)
          outputColumnNames: _col6
          Statistics: Num rows: 550 Data size: 5843 Basic stats: COMPLETE Column stats: NONE
          Select Operator
            expressions: '97' (type: string), _col6 (type: string)
            outputColumnNames: _col0, _col1
            Statistics: Num rows: 550 Data size: 5843 Basic stats: COMPLETE Column stats: NONE
            File Output Operator
              compressed: false
              Statistics: Num rows: 550 Data size: 5843 Basic stats: COMPLETE Column stats: NONE
              table:
                  input format: org.apache.hadoop.mapred.TextInputFormat
                  output format: org.apache.hadoop.hive.ql.io.HiveIgnoreKeyTextOutputFormat
                  serde: org.apache.hadoop.hive.serde2.lazy.LazySimpleSerDe

  Stage: Stage-0
    Fetch Operator
      limit: -1
      Processor Tree:
        ListSink

PREHOOK: query: select b.* from jackson_sev_same a join (select * from dim_pho union all select * from jackson_sev_add)b on a.key=b.key and b.key=97
PREHOOK: type: QUERY
PREHOOK: Input: default@dim_pho
PREHOOK: Input: default@jackson_sev_add
PREHOOK: Input: default@jackson_sev_same
#### A masked pattern was here ####
POSTHOOK: query: select b.* from jackson_sev_same a join (select * from dim_pho union all select * from jackson_sev_add)b on a.key=b.key and b.key=97
POSTHOOK: type: QUERY
POSTHOOK: Input: default@dim_pho
POSTHOOK: Input: default@jackson_sev_add
POSTHOOK: Input: default@jackson_sev_same
#### A masked pattern was here ####
97	val_97
97	val_97
97	val_97
97	val_97
97	val_97
97	val_97
97	val_97
97	val_97<|MERGE_RESOLUTION|>--- conflicted
+++ resolved
@@ -43,22 +43,7 @@
     Map Reduce
       Map Operator Tree:
           TableScan
-<<<<<<< HEAD
-            alias: a
-            Statistics: Num rows: 500 Data size: 5312 Basic stats: COMPLETE Column stats: NONE
-            Filter Operator
-              predicate: (key = 97) (type: boolean)
-              Statistics: Num rows: 250 Data size: 2656 Basic stats: COMPLETE Column stats: NONE
-              Reduce Output Operator
-                key expressions: '97' (type: string)
-                sort order: +
-                Map-reduce partition columns: '' (type: string)
-                Statistics: Num rows: 250 Data size: 2656 Basic stats: COMPLETE Column stats: NONE
-          TableScan
-            alias: jackson_sev_add
-=======
             alias: dim_pho
->>>>>>> 43d45206
             Statistics: Num rows: 500 Data size: 5312 Basic stats: COMPLETE Column stats: NONE
             Filter Operator
               predicate: (key = 97) (type: boolean)
