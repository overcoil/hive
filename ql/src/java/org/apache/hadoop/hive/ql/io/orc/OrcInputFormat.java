--- conflicted
+++ resolved
@@ -106,12 +106,9 @@
  */
 public class OrcInputFormat  implements InputFormat<NullWritable, OrcStruct>,
   InputFormatChecker, VectorizedInputFormatInterface,
-<<<<<<< HEAD
-    AcidInputFormat<NullWritable, OrcStruct>, LlapWrappableInputFormatInterface {
-=======
     AcidInputFormat<NullWritable, OrcStruct>, 
-    CombineHiveInputFormat.AvoidSplitCombination {
->>>>>>> 8e423a12
+    CombineHiveInputFormat.AvoidSplitCombination,
+    LlapWrappableInputFormatInterface {
 
   private static final Log LOG = LogFactory.getLog(OrcInputFormat.class);
   static final HadoopShims SHIMS = ShimLoader.getHadoopShims();
