--- conflicted
+++ resolved
@@ -643,17 +643,6 @@
           case 4: // CONFIGURATION
             if (schemeField.type == org.apache.thrift.protocol.TType.MAP) {
               {
-<<<<<<< HEAD
-                org.apache.thrift.protocol.TMap _map160 = iprot.readMapBegin();
-                struct.configuration = new HashMap<String,String>(2*_map160.size);
-                for (int _i161 = 0; _i161 < _map160.size; ++_i161)
-                {
-                  String _key162; // required
-                  String _val163; // required
-                  _key162 = iprot.readString();
-                  _val163 = iprot.readString();
-                  struct.configuration.put(_key162, _val163);
-=======
                 org.apache.thrift.protocol.TMap _map152 = iprot.readMapBegin();
                 struct.configuration = new HashMap<String,String>(2*_map152.size);
                 String _key153;
@@ -663,7 +652,6 @@
                   _key153 = iprot.readString();
                   _val154 = iprot.readString();
                   struct.configuration.put(_key153, _val154);
->>>>>>> 6c6ea04d
                 }
                 iprot.readMapEnd();
               }
@@ -775,17 +763,6 @@
       }
       if (incoming.get(1)) {
         {
-<<<<<<< HEAD
-          org.apache.thrift.protocol.TMap _map166 = new org.apache.thrift.protocol.TMap(org.apache.thrift.protocol.TType.STRING, org.apache.thrift.protocol.TType.STRING, iprot.readI32());
-          struct.configuration = new HashMap<String,String>(2*_map166.size);
-          for (int _i167 = 0; _i167 < _map166.size; ++_i167)
-          {
-            String _key168; // required
-            String _val169; // required
-            _key168 = iprot.readString();
-            _val169 = iprot.readString();
-            struct.configuration.put(_key168, _val169);
-=======
           org.apache.thrift.protocol.TMap _map158 = new org.apache.thrift.protocol.TMap(org.apache.thrift.protocol.TType.STRING, org.apache.thrift.protocol.TType.STRING, iprot.readI32());
           struct.configuration = new HashMap<String,String>(2*_map158.size);
           String _key159;
@@ -795,7 +772,6 @@
             _key159 = iprot.readString();
             _val160 = iprot.readString();
             struct.configuration.put(_key159, _val160);
->>>>>>> 6c6ea04d
           }
         }
         struct.setConfigurationIsSet(true);
